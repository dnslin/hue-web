--- conflicted
+++ resolved
@@ -163,11 +163,7 @@
   ];
 
   return (
-<<<<<<< HEAD
     <div className="grid gap-3 grid-cols-1 2xl:grid-cols-2 min-[1600px]:grid-cols-4">
-=======
-    <div className="grid gap-6 grid-cols-1 sm:grid-cols-2 lg:grid-cols-4">
->>>>>>> eda9af24
       {metrics.map((metric) => {
         const Icon = metric.icon;
         return (
@@ -175,42 +171,27 @@
             key={metric.id}
             className="transition-all duration-200 hover:shadow-md min-h-[60px] p-4"
           >
-<<<<<<< HEAD
             <CardHeader className="flex flex-row items-center justify-between space-y-0 pb-2">
               <CardTitle className="text-sm font-medium text-muted-foreground truncate">
-=======
-            <CardHeader className="flex flex-row items-center justify-between space-y-0 pb-3">
-              <CardTitle className="text-sm font-medium text-muted-foreground truncate flex-1 pr-2">
->>>>>>> eda9af24
+
                 {metric.label}
               </CardTitle>
               <div
                 className={`p-2 rounded-md ${metric.bgColor} flex-shrink-0`}
               >
-<<<<<<< HEAD
                 <Icon className={`h-4 w-4 ${metric.color}`} />
               </div>
             </CardHeader>
             <CardContent className="pt-0">
               <div className="text-xl sm:text-2xl font-bold leading-none">
-=======
-                <Icon className={`h-5 w-5 ${metric.color}`} />
-              </div>
-            </CardHeader>
-            <CardContent className="pt-0 px-0">
-              <div className="text-2xl font-bold leading-none mb-2">
->>>>>>> eda9af24
                 {metric.id === "storage" || metric.id === "size" ? (
                   formatMetricValue(metric.value, metric.id)
                 ) : (
                   <NumberTicker value={metric.value} />
                 )}
               </div>
-<<<<<<< HEAD
               <p className="text-xs text-muted-foreground mt-1">
-=======
-              <p className="text-sm text-muted-foreground">
->>>>>>> eda9af24
+
                 {metric.id === "storage" || metric.id === "size"
                   ? ""
                   : metric.id === "daily"
